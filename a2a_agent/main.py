--- conflicted
+++ resolved
@@ -47,12 +47,7 @@
 app = CORSMiddleware(
     app=app,
     allow_origins=[
-<<<<<<< HEAD
-        "https://frontend-ep2-426194555180.us-west1.run.app",  # Production frontend
-        "https://frontend-ep2-879168005744.us-west1.run.app",
-=======
         os.environ.get("FRONTEND_URL", "http://localhost:8080"),  # Production frontend
->>>>>>> 4c125204
         "http://localhost:8080",  # Development frontend
         "http://localhost:3000",  # Alternative development port
         "http://127.0.0.1:8080",  # Alternative localhost
